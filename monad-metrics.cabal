--- conflicted
+++ resolved
@@ -17,27 +17,16 @@
   hs-source-dirs:      src
   exposed-modules:     Control.Monad.Metrics
                      , Control.Monad.Metrics.Internal
-<<<<<<< HEAD
-  build-depends:       base         >= 4.7     && < 5
-                     , clock        >= 0.3     && < 0.8
-                     , containers   >= 0.2     && < 0.6
-                     , ekg-core     >= 0.1.0.1 && < 0.2
-                     , text                       < 1.3
-                     , mtl          >= 2       && < 2.3
-                     , transformers >= 0.3     && < 0.6
-                     , microlens    >= 0.2     && < 0.5
-                     , exceptions   >= 0.6     && < 0.9
-=======
   build-depends:       base                 >= 4.7     && < 5
                      , clock                >= 0.3     && < 0.8
                      , ekg-core             >= 0.1.0.1 && < 0.2
+                     , exceptions   >= 0.6     && < 0.9
                      , hashable             >= 1.2     && < 1.3
+                     , microlens            >= 0.2     && < 0.5
+                     , mtl                  >= 2       && < 2.3
                      , text                               < 1.3
-                     , mtl                  >= 2       && < 2.3
                      , transformers         >= 0.3     && < 0.6
                      , unordered-containers >= 0.2     && < 0.3
-                     , microlens            >= 0.2     && < 0.5
->>>>>>> 165bda99
   default-language:    Haskell2010
   ghc-options:         -Wall -Werror
 
